<<<<<<< HEAD
// Karma configuration
// Generated on Tue Jul 18 2017 12:17:16 GMT-0700 (PDT)
const path = require('path');
const fs = require('fs');
=======
>>>>>>> 1434574d
const merge = require('webpack-merge');
const webpackConfig = require('./webpack.config')({ debug: true })[0];
delete webpackConfig.entry;
delete webpackConfig.output;
const mergeConfig = merge(webpackConfig, {
  devtool: 'inline-source-map',
  module: {
    rules: [
      {
        test: /\.(ts|js)$/,
        exclude: /(node_modules|tests)/,
        enforce: 'post',
        use: [
          {
            loader: 'istanbul-instrumenter-loader',
            options: {
              esModules: true
            }
          }
        ]
      }
    ]
  }
});

module.exports = function (config) {
  config.set({
    // frameworks to use
    // available frameworks: https://npmjs.org/browse/keyword/karma-adapter
    frameworks: ['mocha', 'sinon-chai'],

    // list of files / patterns to load in the browser
    // https://github.com/webpack-contrib/karma-webpack#alternative-usage
    files: [{
      pattern: 'tests/index.js',
      watched: false
    }],

    // list of files to exclude
    exclude: [],

    // preprocess matching files before serving them to the browser
    // available preprocessors: https://npmjs.org/browse/keyword/karma-preprocessor
    preprocessors: {
      'tests/index.js': ['webpack', 'sourcemap']
    },

    // test results reporter to use
    // possible values: 'dots', 'progress'
    // available reporters: https://npmjs.org/browse/keyword/karma-reporter
    reporters: ['mocha', 'coverage-istanbul'],

    coverageIstanbulReporter: {
      reports: ['lcov', 'text-summary'],
      fixWebpackSourcePaths: true
    },

    webpack: mergeConfig,

    // web server port
    port: 9876,

    // enable / disable colors in the output (reporters and logs)
    colors: true,

    // level of logging
    // possible values: config.LOG_DISABLE || config.LOG_ERROR || config.LOG_WARN || config.LOG_INFO || config.LOG_DEBUG
    logLevel: config.LOG_INFO,

    // enable / disable watching file and executing tests whenever any file changes
    autoWatch: false,

    // start these browsers
    // available browser launchers: https://npmjs.org/browse/keyword/karma-launcher
    browsers: ['ChromeOptionalSSL'],

    // configure Chrome to allow localhost SSL (used to test EME) or use Chrome Headless
    customLaunchers: {
      ChromeOptionalSSL: {
        base: process.env.KARMA_SSL ? 'Chrome' : 'ChromeHeadless',
        flags: process.env.KARMA_SSL ? ['--ignore-certificate-errors', '--allow-running-insecure-content '] : []
      }
    },

    // Continuous Integration mode
    // if true, Karma captures browsers, runs the tests and exits
    singleRun: true,

    // Concurrency level
    // how many browser should be started simultaneous
    concurrency: Infinity,

    // Test Server protocol
    // needed to test EME, only set if env has KARMA_SSL=true
    protocol: process.env.KARMA_SSL ? 'https' : 'http',

    // HTTP Server options
    // allows tester to pass certs and keys for testing EME over https
    httpsServerOptions: process.env.KARMA_SSL ? {
      key: fs.readFileSync('server.key', 'utf8'), // user must set the path to their SSL key
      cert: fs.readFileSync('server.cert', 'utf8') // user must set the path to their SSL cert
    } : {}
  });
};<|MERGE_RESOLUTION|>--- conflicted
+++ resolved
@@ -1,10 +1,6 @@
-<<<<<<< HEAD
 // Karma configuration
 // Generated on Tue Jul 18 2017 12:17:16 GMT-0700 (PDT)
-const path = require('path');
 const fs = require('fs');
-=======
->>>>>>> 1434574d
 const merge = require('webpack-merge');
 const webpackConfig = require('./webpack.config')({ debug: true })[0];
 delete webpackConfig.entry;
