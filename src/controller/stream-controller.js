--- conflicted
+++ resolved
@@ -254,14 +254,10 @@
     }
 
     if (frag) {
-<<<<<<< HEAD
-      if (frag.encrypted && !this.hls.config.emeEnabled) {
-=======
       if (levelDetails.initSegments[frag.initSegment] && !levelDetails.initSegments[frag.initSegment].data) {
         frag = levelDetails.initSegments[frag.initSegment].fragment;
       }
-      if (frag.encrypted) {
->>>>>>> 1434574d
+      if (frag.encrypted && !this.hls.config.emeEnabled) {
         logger.log(`Loading key for ${frag.sn} of [${levelDetails.startSN} ,${levelDetails.endSN}],level ${level}`);
         this._loadKey(frag);
       } else {
