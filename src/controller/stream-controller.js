--- conflicted
+++ resolved
@@ -362,8 +362,7 @@
          even if SN are not synchronized between playlists, loading this frag will help us
          compute playlist sliding and find the right one after in case it was not the right consecutive one */
       if (fragPrevious) {
-<<<<<<< HEAD
-        var targetSN = fragPrevious.sn + 1;
+        const targetSN = fragPrevious.sn + 1;
         var targetCC = fragPrevious.cc + 1;
         if (targetSN >= levelDetails.startSN && targetSN <= levelDetails.endSN) {
           frag = fragments[targetSN - levelDetails.startSN];
@@ -371,14 +370,6 @@
         } else if (targetCC >= levelDetails.startCC && targetCC <= levelDetails.endCC) {
           frag = findFirstFragWithCC(fragments, targetCC);
           logger.log(`Live playlist switch, cannot find frag with target SN. Loading frag with next CC: ${ frag.cc }`);
-=======
-        const targetSN = fragPrevious.sn + 1;
-        if (targetSN >= levelDetails.startSN && targetSN <= levelDetails.endSN) {
-          const fragNext = fragments[targetSN - levelDetails.startSN];
-          if (fragPrevious.cc === fragNext.cc) {
-            frag = fragNext;
-            logger.log(`live playlist, switching playlist, load frag with next SN: ${frag.sn}`);
-          }
         }
         // next frag SN not available (or not with same continuity counter)
         // look for a frag sharing the same CC
@@ -389,7 +380,6 @@
           if (frag) {
             logger.log(`live playlist, switching playlist, load frag with same CC: ${frag.sn}`);
           }
->>>>>>> 6a60feed
         }
       }
       if (!frag) {
