--- conflicted
+++ resolved
@@ -526,13 +526,10 @@
                 (track.isAAC ? 1024 : 1152) /
                 track.audiosamplerate,
             pesFrameDuration = expectedSampleDuration * pes2mp4ScaleFactor,
-<<<<<<< HEAD
+            ptsNormalize = this._PTSNormalize,
+            initDTS = this._initDTS,
             rawMPEG = !track.isAAC && this.typeSupported.mpeg;
 
-=======
-            ptsNormalize = this._PTSNormalize,
-            initDTS = this._initDTS;
->>>>>>> dc98f0ab
         var view,
             offset = rawMPEG ? 0 : 8,
             audioSample,
@@ -570,15 +567,9 @@
         nextAudioPts = this.nextAudioPts;
         contiguous |=
             samples0.length &&
-<<<<<<< HEAD
             nextAudioPts &&
             (Math.abs(timeOffset - nextAudioPts / pesTimeScale) < 0.1 ||
                 Math.abs(samples0[0].pts - nextAudioPts - this._initDTS) <
-=======
-            nextAacPts &&
-            (Math.abs(timeOffset - nextAacPts / pesTimeScale) < 0.1 ||
-                Math.abs(samples0[0].pts - nextAacPts - initDTS) <
->>>>>>> dc98f0ab
                     20 * pesFrameDuration);
 
         if (!contiguous) {
@@ -596,14 +587,7 @@
             for (let i = 0, nextPtsNorm = nextAudioPts; i < samples0.length; ) {
                 // First, let's see how far off this frame is from where we expect it to be
                 var sample = samples0[i],
-<<<<<<< HEAD
-                    ptsNorm = this._PTSNormalize(
-                        sample.pts - this._initDTS,
-                        nextAudioPts
-                    ),
-=======
-                    ptsNorm = ptsNormalize(sample.pts - initDTS, nextAacPts),
->>>>>>> dc98f0ab
+                    ptsNorm = ptsNormalize(sample.pts - initDTS, nextAudioPts),
                     delta = ptsNorm - nextPtsNorm;
 
                 // If we're overlapping by more than a duration, drop this sample
@@ -657,11 +641,7 @@
                     }
                     nextPtsNorm += pesFrameDuration;
                     if (i === 0) {
-<<<<<<< HEAD
-                        sample.pts = sample.dts = this._initDTS + nextAudioPts;
-=======
-                        sample.pts = sample.dts = initDTS + nextAacPts;
->>>>>>> dc98f0ab
+                        sample.pts = sample.dts = initDTS + nextAudioPts;
                     } else {
                         sample.pts = sample.dts =
                             samples0[i - 1].pts + pesFrameDuration;
@@ -672,17 +652,10 @@
         }
 
         while (samples0.length) {
-<<<<<<< HEAD
             audioSample = samples0.shift();
             unit = audioSample.unit;
-            pts = audioSample.pts - this._initDTS;
-            dts = audioSample.dts - this._initDTS;
-=======
-            aacSample = samples0.shift();
-            unit = aacSample.unit;
-            pts = aacSample.pts - initDTS;
-            dts = aacSample.dts - initDTS;
->>>>>>> dc98f0ab
+            pts = audioSample.pts - initDTS;
+            dts = audioSample.dts - initDTS;
             //logger.log(`Audio/PTS:${Math.round(pts/90)}`);
             // if not first sample
             if (lastDTS !== undefined) {
@@ -692,13 +665,8 @@
                     (dtsnorm - lastDTS) / pes2mp4ScaleFactor
                 );
             } else {
-<<<<<<< HEAD
-                ptsnorm = this._PTSNormalize(pts, nextAudioPts);
-                dtsnorm = this._PTSNormalize(dts, nextAudioPts);
-=======
-                ptsnorm = ptsNormalize(pts, nextAacPts);
-                dtsnorm = ptsNormalize(dts, nextAacPts);
->>>>>>> dc98f0ab
+                ptsnorm = ptsNormalize(pts, nextAudioPts);
+                dtsnorm = ptsNormalize(dts, nextAudioPts);
                 let delta = Math.round(
                         1000 * (ptsnorm - nextAudioPts) / pesTimeScale
                     ),
@@ -785,11 +753,7 @@
             }
             mdat.set(unit, offset);
             offset += unit.byteLength;
-<<<<<<< HEAD
-            //console.log('PTS/DTS/initDTS/normPTS/normDTS/relative PTS : ${audioSample.pts}/${audioSample.dts}/${this._initDTS}/${ptsnorm}/${dtsnorm}/${(audioSample.pts/4294967296).toFixed(3)}');
-=======
-            //console.log('PTS/DTS/initDTS/normPTS/normDTS/relative PTS : ${aacSample.pts}/${aacSample.dts}/${initDTS}/${ptsnorm}/${dtsnorm}/${(aacSample.pts/4294967296).toFixed(3)}');
->>>>>>> dc98f0ab
+            //console.log('PTS/DTS/initDTS/normPTS/normDTS/relative PTS : ${audioSample.pts}/${audioSample.dts}/${initDTS}/${ptsnorm}/${dtsnorm}/${(audioSample.pts/4294967296).toFixed(3)}');
             mp4Sample = {
                 size: unit.byteLength,
                 cts: 0,
