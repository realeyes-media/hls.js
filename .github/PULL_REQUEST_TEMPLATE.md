--- conflicted
+++ resolved
@@ -1,20 +1,8 @@
-<<<<<<< HEAD
-### What does this Pull Request do?
-=======
 ### This PR will...
->>>>>>> 323156ce
 
 ### Why is this Pull Request needed?
 
 ### Are there any points in the code the reviewer needs to double check?
-<<<<<<< HEAD
-
-### Are there any Pull Requests open in other repos which need to be merged with this?
-
-#### Addresses Issue(s):
-
-JW8-####
-=======
 
 ### Resolves issues:
 
@@ -23,5 +11,4 @@
 - [ ] changes have been done against master branch, and PR does not conflict
 - [ ] no commits have been done in dist folder (we will take care of updating it)
 - [ ] new unit / functional tests have been added (whenever applicable)
-- [ ] API or design changes are documented in API.md
->>>>>>> 323156ce
+- [ ] API or design changes are documented in API.md