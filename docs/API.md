--- conflicted
+++ resolved
@@ -1459,22 +1459,18 @@
     - data: { type : `KEY_SYSTEM_ERROR`, details : `Hls.ErrorDetails.KEY_SYSTEM_NO_ACCESS`, fatal : `true` }
   - `Hls.ErrorDetails.KEY_SYSTEM_NO_KEYS` - raised when setting MediaKeys on the media fails
     - data: { type : `KEY_SYSTEM_ERROR`, details : `Hls.ErrorDetails.KEY_SYSTEM_NO_KEYS`, fatal : `true` }
-<<<<<<< HEAD
   - `Hls.ErrorDetails.KEY_SYSTEM_KEYS_SET` - raised when MediaKeys have already been set on the media
     - data: { type : `KEY_SYSTEM_ERROR`, details : `Hls.ErrorDetails.KEY_SYSTEM_KEYS_SET`, fatal : `false` }
   - `Hls.ErrorDetails.KEY_SYSTEM_LICENSE_REQUEST_FAILED` - raised when a request for a license fails
     - data: { type : `KEY_SYSTEM_ERROR`, details : `Hls.ErrorDetails.KEY_SYSTEM_LICENSE_REQUEST_FAILED`, fatal : `true` }
   - `Hls.ErrorDetails.KEY_SYSTEM_LICENSE_UPDATE_FAILED` - raised when updating a MediaKeySession with a license fails
     - data: { type : `KEY_SYSTEM_ERROR`, details : `Hls.ErrorDetails.KEY_SYSTEM_LICENSE_UPDATE_FAILED`, fatal : `true` }
-  
-=======
   - `Hls.ErrorDetails.KEY_SYSTEM_NO_SESSION` - raised when creating a MediaKeySession fails
     - data: { type : `KEY_SYSTEM_ERROR`, details : `Hls.ErrorDetails.KEY_SYSTEM_NO_SESSION`, fatal : `true` }
   - `Hls.ErrorDetails.KEY_SYSTEM_LICENSE_REQUEST_FAILED` - raised when a request for a license fails
     - data: { type : `KEY_SYSTEM_ERROR`, details : `Hls.ErrorDetails.KEY_SYSTEM_LICENSE_REQUEST_FAILED`, fatal : `true` }
   - `Hls.ErrorDetails.KEY_SYSTEM_KEYS_SET` - raised when MediaKeys have already been set on the media
     - data: { type : `KEY_SYSTEM_ERROR`, details : `Hls.ErrorDetails.KEY_SYSTEM_KEYS_SET`, fatal : `false` }
->>>>>>> f67fbeb0
 
 ### Mux Errors
 
