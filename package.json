{
  "name": "hls.js",
<<<<<<< HEAD
  "version": "0.8.9",
=======
  "version": "0.9.0",
>>>>>>> 661d31ed
  "license": "Apache-2.0",
  "description": "JavaScript HLS client using MediaSourceExtension",
  "homepage": "https://github.com/video-dev/hls.js",
  "authors": "Guillaume du Pontavice <g.du.pontavice@gmail.com>",
  "repository": {
    "type": "git",
    "url": "https://github.com/video-dev/hls.js"
  },
  "publishConfig": {
    "registry": "http://registry.npmjs.org"
  },
  "bugs": {
    "url": "https://github.com/video-dev/hls.js/issues"
  },
  "main": "./dist/hls.js",
  "nyc": {
    "reporter": [
      "lcov"
    ],
    "exclude": [
      "tests"
    ]
  },
  "scripts": {
    "build": "webpack --progress",
<<<<<<< HEAD
    "preparerelease": "npm run build && npm run test && git add dist/* && git commit -m 'update dist'",
    "prerelease": "mversion prerelease && npm run preparerelease",
    "patch": "mversion p && npm run preparerelease",
    "minor": "mversion mi && npm run preparerelease",
    "major": "mversion ma && npm run preparerelease",
    "pretest": "npm run lint",
    "test": "karma start karma.conf.js",
    "testfunc": "cross-env BABEL_ENV=test mocha --compilers js:babel-register tests/functional/auto/hlsjs.js --timeout 40000",
    "lint": "jshint src/",
    "dev": "webpack-dev-server --progress --env.debug --port 8000"
=======
    "build:watch": "webpack --progress --watch",
    "build:analyze": "ANALYZE=true webpack --progress",
    "build:release": "npm run build && npm run test && git add dist/* && git commit -m 'Update dist' && npm run docs:release",
    "commit:release": "npm run build:release && git add dist/* && git commit -m 'update dist'",
    "dev": "webpack-dev-server --progress --env.debug --port 8000",
    "docs": "npm run docs:generate",
    "docs:generate": "esdoc",
    "docs:clean": "rm -Rf html/docs",
    "docs:update": "git add docs/html && git commit docs/html -m 'Update docs'",
    "docs:release": "npm run docs:clean && npm run docs:generate && npm run docs:update",
    "lint": "npm run lint:src && npm run lint:tests",
    "lint:fix": "eslint src/ tests/ --fix",
    "lint:src": "eslint src/",
    "lint:tests": "eslint tests/",
    "precommit": "./scripts/precommit",
    "pretest": "npm run lint",
    "release:pre": "mversion prerelease && npm run build:release",
    "release:patch": "mversion p && npm run build:release",
    "release:minor": "mversion mi && npm run build:release",
    "release:major": "mversion ma && npm run build:release",
    "start": "npm run dev",
    "test": "npm run test:unit && npm run test:func",
    "test:unit": "karma start karma.conf.js",
    "test:unit:watch": "karma start karma.conf.js --auto-watch --no-single-run",
    "test:func": "cross-env BABEL_ENV=test mocha --compilers js:babel-register tests/functional/auto/setup.js --timeout 40000"
>>>>>>> 661d31ed
  },
  "dependencies": {
    "string.prototype.endswith": "^0.2.0",
    "url-toolkit": "^2.1.2"
  },
  "devDependencies": {
    "arraybuffer-equal": "^1.0.4",
    "babel-core": "^6.25.0",
    "babel-loader": "^7.1.1",
    "babel-plugin-transform-object-assign": "^6.22.0",
    "babel-preset-es2015": "^6.24.1",
    "babel-register": "^6.24.0",
    "chromedriver": "^2.28.0",
    "cross-env": "^5.0.2",
    "deep-strict-equal": "^0.2.0",
<<<<<<< HEAD
    "http-server": "^0.10.0",
    "istanbul-instrumenter-loader": "^2.0.0",
    "jshint": "^2.9.4",
    "karma": "^1.7.0",
=======
    "esdoc": "^1.0.4",
    "esdoc-standard-plugin": "^1.0.0",
    "eslint": "^4.13.1",
    "eslint-config-standard": "^11.0.0",
    "eslint-plugin-import": "^2.9.0",
    "eslint-plugin-node": "^6.0.1",
    "eslint-plugin-promise": "^3.6.0",
    "eslint-plugin-standard": "^3.0.1",
    "http-server": "^0.11.0",
    "husky": "^0.14.3",
    "istanbul-instrumenter-loader": "^2.0.0",
    "jshint": "^2.9.4",
    "karma": "^2.0.0",
>>>>>>> 661d31ed
    "karma-chrome-launcher": "^2.2.0",
    "karma-coverage-istanbul-reporter": "^1.3.0",
    "karma-mocha": "^1.3.0",
    "karma-mocha-reporter": "^2.2.3",
<<<<<<< HEAD
=======
    "karma-should": "^1.0.0",
    "karma-sinon": "^1.0.5",
>>>>>>> 661d31ed
    "karma-sourcemap-loader": "^0.3.7",
    "karma-webpack": "^2.0.4",
    "mocha": "^3.0.2",
    "mversion": "^1.10.1",
    "selenium-webdriver": "^3.1.0",
    "should": "^13.1.3",
    "sinon": "^4.1.3",
    "webpack": "^3.5.5",
    "webpack-bundle-analyzer": "^2.9.1",
    "webpack-dev-server": "^2.7.1",
    "webworkify-webpack": "^2.0.0"
  }
}<|MERGE_RESOLUTION|>--- conflicted
+++ resolved
@@ -1,10 +1,6 @@
 {
   "name": "hls.js",
-<<<<<<< HEAD
-  "version": "0.8.9",
-=======
   "version": "0.9.0",
->>>>>>> 661d31ed
   "license": "Apache-2.0",
   "description": "JavaScript HLS client using MediaSourceExtension",
   "homepage": "https://github.com/video-dev/hls.js",
@@ -30,18 +26,6 @@
   },
   "scripts": {
     "build": "webpack --progress",
-<<<<<<< HEAD
-    "preparerelease": "npm run build && npm run test && git add dist/* && git commit -m 'update dist'",
-    "prerelease": "mversion prerelease && npm run preparerelease",
-    "patch": "mversion p && npm run preparerelease",
-    "minor": "mversion mi && npm run preparerelease",
-    "major": "mversion ma && npm run preparerelease",
-    "pretest": "npm run lint",
-    "test": "karma start karma.conf.js",
-    "testfunc": "cross-env BABEL_ENV=test mocha --compilers js:babel-register tests/functional/auto/hlsjs.js --timeout 40000",
-    "lint": "jshint src/",
-    "dev": "webpack-dev-server --progress --env.debug --port 8000"
-=======
     "build:watch": "webpack --progress --watch",
     "build:analyze": "ANALYZE=true webpack --progress",
     "build:release": "npm run build && npm run test && git add dist/* && git commit -m 'Update dist' && npm run docs:release",
@@ -67,7 +51,6 @@
     "test:unit": "karma start karma.conf.js",
     "test:unit:watch": "karma start karma.conf.js --auto-watch --no-single-run",
     "test:func": "cross-env BABEL_ENV=test mocha --compilers js:babel-register tests/functional/auto/setup.js --timeout 40000"
->>>>>>> 661d31ed
   },
   "dependencies": {
     "string.prototype.endswith": "^0.2.0",
@@ -83,12 +66,6 @@
     "chromedriver": "^2.28.0",
     "cross-env": "^5.0.2",
     "deep-strict-equal": "^0.2.0",
-<<<<<<< HEAD
-    "http-server": "^0.10.0",
-    "istanbul-instrumenter-loader": "^2.0.0",
-    "jshint": "^2.9.4",
-    "karma": "^1.7.0",
-=======
     "esdoc": "^1.0.4",
     "esdoc-standard-plugin": "^1.0.0",
     "eslint": "^4.13.1",
@@ -102,16 +79,12 @@
     "istanbul-instrumenter-loader": "^2.0.0",
     "jshint": "^2.9.4",
     "karma": "^2.0.0",
->>>>>>> 661d31ed
     "karma-chrome-launcher": "^2.2.0",
     "karma-coverage-istanbul-reporter": "^1.3.0",
     "karma-mocha": "^1.3.0",
     "karma-mocha-reporter": "^2.2.3",
-<<<<<<< HEAD
-=======
     "karma-should": "^1.0.0",
     "karma-sinon": "^1.0.5",
->>>>>>> 661d31ed
     "karma-sourcemap-loader": "^0.3.7",
     "karma-webpack": "^2.0.4",
     "mocha": "^3.0.2",
